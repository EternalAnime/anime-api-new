--- conflicted
+++ resolved
@@ -15,8 +15,7 @@
 const publicDir = path.join(dirname(dirname(__filename)), "public");
 const allowedOrigins = process.env.ALLOWED_ORIGINS?.split(",");
 
-<<<<<<< HEAD
-=======
+// Custom CORS middleware
 app.use((req, res, next) => {
   const origin = req.headers.origin;
   if (
@@ -34,7 +33,7 @@
     .json({ success: false, message: "Forbidden: Origin not allowed" });
 });
 
->>>>>>> 6dcca172
+// Express CORS setup
 app.use(
   cors({
     origin: allowedOrigins?.includes("*") ? "*" : allowedOrigins || [],
@@ -60,10 +59,10 @@
           return value;
         };
       };
-      
+
       return res.status(status).json({
         success: true,
-        results: JSON.parse(JSON.stringify(data, getCircularReplacer()))
+        results: JSON.parse(JSON.stringify(data, getCircularReplacer())),
       });
     } catch (err) {
       console.error("Error in jsonResponse:", err);
